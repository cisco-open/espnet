# Copyright 2024 Jiatong Shi
#  Apache 2.0  (http://www.apache.org/licenses/LICENSE-2.0)

"""SoundStream Modules."""

import copy
import logging
import math
import random
from typing import Any, Dict, List, Optional

import numpy as np
import torch
import torch.nn as nn
import torch.nn.functional as F
from typeguard import typechecked

from espnet2.gan_codec.abs_gan_codec import AbsGANCodec
from espnet2.gan_codec.shared.decoder.seanet import SEANetDecoder
from espnet2.gan_codec.shared.discriminator.stft_discriminator import (
    ComplexSTFTDiscriminator,
)
from espnet2.gan_codec.shared.encoder.seanet import SEANetEncoder
from espnet2.gan_codec.shared.quantizer.residual_vq import ResidualVectorQuantizer
from espnet2.gan_tts.hifigan.hifigan import HiFiGANMultiScaleDiscriminator
from espnet2.gan_tts.hifigan.loss import (
    DiscriminatorAdversarialLoss,
    FeatureMatchLoss,
    GeneratorAdversarialLoss,
    MelSpectrogramLoss,
)
from espnet2.torch_utils.device_funcs import force_gatherable


class SoundStream(AbsGANCodec):
    """ "SoundStream model."""

    @typechecked
    def __init__(
        self,
        sampling_rate: int = 24000,
        generator_params: Dict[str, Any] = {
            "hidden_dim": 128,
            "encdec_channels": 1,
            "encdec_n_filters": 32,
            "encdec_n_residual_layers": 1,
            "encdec_ratios": [8, 5, 4, 2],
            "encdec_activation": "ELU",
            "encdec_activation_params": {"alpha": 1.0},
            "encdec_norm": "weight_norm",
            "encdec_norm_params": {},
            "encdec_kernel_size": 7,
            "encdec_residual_kernel_size": 7,
            "encdec_last_kernel_size": 7,
            "encdec_dilation_base": 2,
            "encdec_causal": False,
            "encdec_pad_mode": "reflect",
            "encdec_true_skip": False,
            "encdec_compress": 2,
            "encdec_lstm": 2,
            "decoder_trim_right_ratio": 1.0,
            "decoder_final_activation": None,
            "decoder_final_activation_params": None,
            "quantizer_n_q": 8,
            "quantizer_bins": 1024,
            "quantizer_decay": 0.99,
            "quantizer_kmeans_init": True,
            "quantizer_kmeans_iters": 50,
            "quantizer_threshold_ema_dead_code": 2,
            "quantizer_target_bandwidth": [7.5, 15],
        },
        discriminator_params: Dict[str, Any] = {
            "scales": 3,
            "scale_downsample_pooling": "AvgPool1d",
            "scale_downsample_pooling_params": {
                "kernel_size": 4,
                "stride": 2,
                "padding": 2,
            },
            "scale_discriminator_params": {
                "in_channels": 1,
                "out_channels": 1,
                "kernel_sizes": [15, 41, 5, 3],
                "channels": 128,
                "max_downsample_channels": 1024,
                "max_groups": 16,
                "bias": True,
                "downsample_scales": [2, 2, 4, 4, 1],
                "nonlinear_activation": "LeakyReLU",
                "nonlinear_activation_params": {"negative_slope": 0.1},
            },
            "scale_follow_official_norm": False,
            "complexstft_discriminator_params": {
                "in_channels": 1,
                "channels": 32,
                "strides": ((1, 2), (2, 2), (1, 2), (2, 2), (1, 2), (2, 2)),
                "chan_mults": (1, 2, 4, 4, 8, 8),
                "n_fft": 1024,
                "hop_length": 256,
                "win_length": 1024,
                "stft_normalized": False,
                "logits_abs": True,
            },
        },
        # loss related
        generator_adv_loss_params: Dict[str, Any] = {
            "average_by_discriminators": False,
            "loss_type": "mse",
        },
        discriminator_adv_loss_params: Dict[str, Any] = {
            "average_by_discriminators": False,
            "loss_type": "mse",
        },
        use_feat_match_loss: bool = True,
        feat_match_loss_params: Dict[str, Any] = {
            "average_by_discriminators": False,
            "average_by_layers": False,
            "include_final_outputs": True,
        },
        use_mel_loss: bool = True,
        mel_loss_params: Dict[str, Any] = {
            "fs": 24000,
            "n_fft": 1024,
            "hop_length": 256,
            "win_length": None,
            "window": "hann",
            "n_mels": 80,
            "fmin": 0,
            "fmax": None,
            "log_base": None,
        },
        use_dual_decoder: bool = True,
        lambda_quantization: float = 1.0,
        lambda_reconstruct: float = 1.0,
        lambda_commit: float = 1.0,
        lambda_adv: float = 1.0,
        lambda_feat_match: float = 2.0,
        lambda_mel: float = 45.0,
        cache_generator_outputs: bool = False,
    ):
        """Intialize SoundStream model.

        Args:
             TODO(jiatong)
        """
        super().__init__()

        # define modules
        generator_params.update(sample_rate=sampling_rate)
        self.generator = SoundStreamGenerator(**generator_params)
        self.discriminator = SoundStreamDiscriminator(**discriminator_params)
        self.generator_adv_loss = GeneratorAdversarialLoss(
            **generator_adv_loss_params,
        )
        self.generator_reconstruct_loss = torch.nn.L1Loss(reduction="mean")
        self.discriminator_adv_loss = DiscriminatorAdversarialLoss(
            **discriminator_adv_loss_params,
        )
        self.use_feat_match_loss = use_feat_match_loss
        if self.use_feat_match_loss:
            self.feat_match_loss = FeatureMatchLoss(
                **feat_match_loss_params,
            )
        self.use_mel_loss = use_mel_loss
        mel_loss_params.update(fs=sampling_rate)
        if self.use_mel_loss:
            self.mel_loss = MelSpectrogramLoss(
                **mel_loss_params,
            )
        self.use_dual_decoder = use_dual_decoder
        if self.use_dual_decoder:
            assert self.use_mel_loss, "only use dual decoder with Mel loss"

        # coefficients
        self.lambda_quantization = lambda_quantization
        self.lambda_reconstruct = lambda_reconstruct
        self.lambda_commit = lambda_commit
        self.lambda_adv = lambda_adv
        if self.use_feat_match_loss:
            self.lambda_feat_match = lambda_feat_match
        if self.use_mel_loss:
            self.lambda_mel = lambda_mel

        # cache
        self.cache_generator_outputs = cache_generator_outputs
        self._cache = None

        # store sampling rate for saving wav file
        # (not used for the training)
        self.fs = sampling_rate

    def forward(
        self,
        audio: torch.Tensor,
        forward_generator: bool = True,
        **kwargs,
    ) -> Dict[str, Any]:
        """Perform generator forward.

        Args:
            audio (Tensor): Audio waveform tensor (B, T_wav).
            forward_generator (bool): Whether to forward generator.

        Returns:
            Dict[str, Any]:
                - loss (Tensor): Loss scalar tensor.
                - stats (Dict[str, float]): Statistics to be monitored.
                - weight (Tensor): Weight tensor to summarize losses.
                - optim_idx (int): Optimizer index (0 for G and 1 for D).

        """
        if forward_generator:
            return self._forward_generator(
                audio=audio,
                **kwargs,
            )
        else:
            return self._forward_discrminator(
                audio=audio,
                **kwargs,
            )

    def _forward_generator(
        self,
        audio: torch.Tensor,
        **kwargs,
    ) -> Dict[str, Any]:
        """Perform generator forward.

        Args:
            audio (Tensor): Audio waveform tensor (B, T_wav).

        Returns:
            Dict[str, Any]:
                - loss (Tensor): Loss scalar tensor.
                - stats (Dict[str, float]): Statistics to be monitored.
                - weight (Tensor): Weight tensor to summarize losses.
                - optim_idx (int): Optimizer index (0 for G and 1 for D).

        """
        # setup
        batch_size = audio.size(0)

        # TODO(jiatong): double check the multi-channel input
        audio = audio.unsqueeze(1)

        # calculate generator outputs
        reuse_cache = True
        if not self.cache_generator_outputs or self._cache is None:
            reuse_cache = False
            audio_hat, codec_commit_loss, quantization_loss, audio_hat_real = (
                self.generator(audio, use_dual_decoder=self.use_dual_decoder)
            )
        else:
            audio_hat, codec_commit_loss, quantization_loss, audio_hat_real = (
                self._cache
            )

        # store cache
        if self.training and self.cache_generator_outputs and not reuse_cache:
            self._cache = (
                audio_hat,
                codec_commit_loss,
                quantization_loss,
                audio_hat_real,
            )

        # calculate discriminator outputs
        p_hat = self.discriminator(audio_hat)
        with torch.no_grad():
            # do not store discriminator gradient in generator turn
            p = self.discriminator(audio)

        # calculate losses
        adv_loss = self.generator_adv_loss(p_hat)
        adv_loss = adv_loss * self.lambda_adv
        codec_commit_loss = codec_commit_loss * self.lambda_commit
        codec_quantization_loss = quantization_loss * self.lambda_quantization
        reconstruct_loss = (
            self.generator_reconstruct_loss(audio, audio_hat) * self.lambda_reconstruct
        )
        codec_loss = codec_commit_loss + codec_quantization_loss
        loss = adv_loss + codec_loss + reconstruct_loss
        stats = dict(
            adv_loss=adv_loss.item(),
            codec_loss=codec_loss.item(),
            codec_commit_loss=codec_commit_loss.item(),
            codec_quantization_loss=codec_quantization_loss.item(),
            reconstruct_loss=reconstruct_loss.item(),
        )
        if self.use_feat_match_loss:
            feat_match_loss = self.feat_match_loss(p_hat, p)
            feat_match_loss = feat_match_loss * self.lambda_feat_match
            loss = loss + feat_match_loss
            stats.update(feat_match_loss=feat_match_loss.item())
        if self.use_mel_loss:
            mel_loss = self.mel_loss(audio_hat, audio)
            mel_loss = self.lambda_mel * mel_loss
            loss = loss + mel_loss
            stats.update(mel_loss=mel_loss.item())
            if self.use_dual_decoder:
                mel_loss_real = self.mel_loss(audio_hat_real, audio)
                mel_loss_real = self.lambda_mel * mel_loss_real
                loss = loss + mel_loss_real
                stats.update(mel_loss_real=mel_loss_real.item())

        stats.update(loss=loss.item())

        loss, stats, weight = force_gatherable((loss, stats, batch_size), loss.device)

        # reset cache
        if reuse_cache or not self.training:
            self._cache = None

        return {
            "loss": loss,
            "stats": stats,
            "weight": weight,
            "optim_idx": 0,  # needed for trainer
        }

    def _forward_discrminator(
        self,
        audio: torch.Tensor,
        **kwargs,
    ) -> Dict[str, Any]:
        """Perform generator forward.

        Args:
            audio (Tensor): Audio waveform tensor (B, T_wav).

        Returns:
            Dict[str, Any]:
                - loss (Tensor): Loss scalar tensor.
                - stats (Dict[str, float]): Statistics to be monitored.
                - weight (Tensor): Weight tensor to summarize losses.
                - optim_idx (int): Optimizer index (0 for G and 1 for D).

        """

        # setup
        batch_size = audio.size(0)
        audio = audio.unsqueeze(1)

        # calculate generator outputs
        reuse_cache = True
        if not self.cache_generator_outputs or self._cache is None:
            reuse_cache = False
<<<<<<< HEAD
            audio_hat, codec_commit_loss, codec_quantization_loss, audio_hat_real = self.generator(
                audio, use_dual_decoder=self.use_dual_decoder,
=======
            audio_hat, codec_commit_loss, codec_quantization_loss, audio_hat_real = (
                self.generator(
                    audio,
                    nse_dual_decoder=self.use_dual_decoder,
                )
>>>>>>> 4d5fb27b
            )
        else:
            audio_hat, codec_commit_loss, codec_quantization_loss, audio_hat_real = (
                self._cache
            )

        # store cache
        if self.cache_generator_outputs and not reuse_cache:
            self._cache = (
                audio_hat,
                codec_commit_loss,
                codec_quantization_loss,
                audio_hat_real,
            )

        # calculate discriminator outputs
        p_hat = self.discriminator(audio_hat.detach())
        p = self.discriminator(audio)

        # calculate losses
        real_loss, fake_loss = self.discriminator_adv_loss(p_hat, p)
        loss = real_loss + fake_loss

        stats = dict(
            discriminator_loss=loss.item(),
            real_loss=real_loss.item(),
            fake_loss=fake_loss.item(),
        )
        loss, stats, weight = force_gatherable((loss, stats, batch_size), loss.device)

        # reset cache
        if reuse_cache or not self.training:
            self._cache = None

        return {
            "loss": loss,
            "stats": stats,
            "weight": weight,
            "optim_idx": 1,  # needed for trainer
        }

    def inference(
        self,
        x: torch.Tensor,
        **kwargs,
    ) -> Dict[str, torch.Tensor]:
        """Run inference.

        Args:
            x (Tensor): Input text index tensor (T_text,).

        Returns:
            Dict[str, Tensor]:
                * wav (Tensor): Generated waveform tensor (T_wav,).
                * codec (Tensor): Generated neural codec ().

        """
        codec = self.generator.encode(x)
        wav = self.generator.decode(codec)

        return {"wav": wav, "codec": codec}


class SoundStreamGenerator(nn.Module):
    """SoundStream generator module."""

    @typechecked
    def __init__(
        self,
        sample_rate: int = 24000,
        hidden_dim: int = 128,
        encdec_channels: int = 1,
        encdec_n_filters: int = 32,
        encdec_n_residual_layers: int = 1,
        encdec_ratios: List[int] = [8, 5, 4, 2],
        encdec_activation: str = "ELU",
        encdec_activation_params: Dict[str, Any] = {"alpha": 1.0},
        encdec_norm: str = "weight_norm",
        encdec_norm_params: Dict[str, Any] = {},
        encdec_kernel_size: int = 7,
        encdec_residual_kernel_size: int = 7,
        encdec_last_kernel_size: int = 7,
        encdec_dilation_base: int = 2,
        encdec_causal: bool = False,
        encdec_pad_mode: str = "reflect",
        encdec_true_skip: bool = False,
        encdec_compress: int = 2,
        encdec_lstm: int = 2,
        decoder_trim_right_ratio: float = 1.0,
        decoder_final_activation: Optional[str] = None,
        decoder_final_activation_params: Optional[dict] = None,
        quantizer_n_q: int = 8,
        quantizer_bins: int = 1024,
        quantizer_decay: float = 0.99,
        quantizer_kmeans_init: bool = True,
        quantizer_kmeans_iters: int = 50,
        quantizer_threshold_ema_dead_code: int = 2,
        quantizer_target_bandwidth: List[float] = [7.5, 15],
    ):
        """Initialize SoundStream Generator.

        Args:
            TODO(jiatong)
        """
        super().__init__()

        # Initialize encoder
        self.encoder = SEANetEncoder(
            channels=encdec_channels,
            dimension=hidden_dim,
            n_filters=encdec_n_filters,
            n_residual_layers=encdec_n_residual_layers,
            ratios=encdec_ratios,
            activation=encdec_activation,
            activation_params=encdec_activation_params,
            norm=encdec_norm,
            norm_params=encdec_norm_params,
            kernel_size=encdec_kernel_size,
            residual_kernel_size=encdec_residual_kernel_size,
            last_kernel_size=encdec_last_kernel_size,
            dilation_base=encdec_dilation_base,
            causal=encdec_causal,
            pad_mode=encdec_pad_mode,
            true_skip=encdec_true_skip,
            compress=encdec_compress,
            lstm=encdec_lstm,
        )

        # Initialize quantizer
        self.quantizer = ResidualVectorQuantizer(
            dimension=hidden_dim,
            n_q=quantizer_n_q,
            bins=quantizer_bins,
            decay=quantizer_decay,
            kmeans_init=quantizer_kmeans_init,
            kmeans_iters=quantizer_kmeans_iters,
            threshold_ema_dead_code=quantizer_threshold_ema_dead_code,
        )
        self.target_bandwidths = quantizer_target_bandwidth
        self.sample_rate = sample_rate
        self.frame_rate = math.ceil(sample_rate / np.prod(encdec_ratios))

        # Initialize decoder
        self.decoder = SEANetDecoder(
            channels=encdec_channels,
            dimension=hidden_dim,
            n_filters=encdec_n_filters,
            n_residual_layers=encdec_n_residual_layers,
            ratios=encdec_ratios,
            activation=encdec_activation,
            activation_params=encdec_activation_params,
            norm=encdec_norm,
            norm_params=encdec_norm_params,
            kernel_size=encdec_kernel_size,
            residual_kernel_size=encdec_residual_kernel_size,
            last_kernel_size=encdec_last_kernel_size,
            dilation_base=encdec_dilation_base,
            causal=encdec_causal,
            pad_mode=encdec_pad_mode,
            true_skip=encdec_true_skip,
            compress=encdec_compress,
            lstm=encdec_lstm,
            trim_right_ratio=decoder_trim_right_ratio,
            final_activation=decoder_final_activation,
            final_activation_params=decoder_final_activation_params,
        )

        # quantization loss
        self.l1_quantization_loss = torch.nn.L1Loss(reduction="mean")
        self.l2_quantization_loss = torch.nn.MSELoss(reduction="mean")

    def forward(self, x: torch.Tensor, use_dual_decoder: bool = False):
        """Soundstream forward propagation.

        Args:
            x (torch.Tensor): Input tensor of shape (B, 1, T).
            use_dual_decoder (bool): Whether to use dual decoder for encoder out
        Returns:
            torch.Tensor: resynthesized audio.
            torch.Tensor: commitment loss.
            torch.Tensor: quantization loss
            torch.Tensor: resynthesized audio from encoder.
        """
        encoder_out = self.encoder(x)
        max_idx = len(self.target_bandwidths) - 1

        # randomly pick up one bandwidth
        bw = self.target_bandwidths[random.randint(0, max_idx)]

        # Forward quantizer
        quantized, codes, bandwidth, commit_loss = self.quantizer(
            encoder_out, self.frame_rate, bw
        )

        quantization_loss = self.l1_quantization_loss(
            encoder_out, quantized
        ) + self.l2_quantization_loss(encoder_out, quantized)

        resyn_audio = self.decoder(quantized)

        if use_dual_decoder:
            resyn_audio_real = self.decoder(encoder_out)
        else:
            resyn_audio_real = None
        return resyn_audio, commit_loss, quantization_loss, resyn_audio_real

    def encode(
        self,
        x: torch.Tensor,
        target_bw: Optional[float] = None,
        st_layer_idx: Optional[float] = None,
    ):
        """Soundstream codec encoding.

        Args:
            x (torch.Tensor): Input tensor of shape (B, 1, T).
        Returns:
            torch.Tensor: neural codecs in shape ().
        """
        encoder_out = self.encoder(x)
        if target_bw is None:
            bw = self.target_bandwidths[-1]
        else:
            bw = target_bw
        if st is None:
            st = 0
        codes = self.quantizer.encode(e, self.frame_rate, bw, st)
        return codes

    def decode(self, codes: torch.Tensor):
        """Soundstream codec decoding.

        Args:
            codecs (torch.Tensor): neural codecs in shape ().
        Returns:
            torch.Tensor: resynthesized audio.
        """
        quantized = self.quantizer.decode(codes)
        resyn_audio = self.decoder(quantized)
        return resyn_audio


class SoundStreamDiscriminator(nn.Module):
    """SoundStream discriminator module."""

    def __init__(
        self,
        # Multi-scale discriminator related
        scales: int = 3,
        scale_downsample_pooling: str = "AvgPool1d",
        # follow the official implementation setting
        scale_downsample_pooling_params: Dict[str, Any] = {
            "kernel_size": 4,
            "stride": 2,
            "padding": 2,
        },
        scale_discriminator_params: Dict[str, Any] = {
            "in_channels": 1,
            "out_channels": 1,
            "kernel_sizes": [15, 41, 5, 3],
            "channels": 128,
            "max_downsample_channels": 1024,
            "max_groups": 16,
            "bias": True,
            "downsample_scales": [2, 2, 4, 4, 1],
            "nonlinear_activation": "LeakyReLU",
            "nonlinear_activation_params": {"negative_slope": 0.1},
        },
        scale_follow_official_norm: bool = False,
        # ComplexSTFT discriminator related
        complexstft_discriminator_params: Dict[str, Any] = {
            "in_channels": 1,
            "channels": 32,
            "strides": [[1, 2], [2, 2], [1, 2], [2, 2], [1, 2], [2, 2]],
            "chan_mults": [1, 2, 4, 4, 8, 8],
            "n_fft": 1024,
            "hop_length": 256,
            "win_length": 1024,
            "stft_normalized": False,
        },
    ):
        """Initialize SoundStream Discriminator module.

        Args:
            scales (int): Number of multi-scales.
            sclae_downsample_pooling (str): Pooling module name for downsampling of the
                inputs.
            scale_downsample_pooling_params (Dict[str, Any]): Parameters for the above pooling
                module.
            scale_discriminator_params (Dict[str, Any]): Parameters for hifi-gan  scale
                discriminator module.
            scale_follow_official_norm (bool): Whether to follow the norm setting of the
                official implementaion. The first discriminator uses spectral norm
                and the other discriminators use weight norm.
            complexstft_discriminator_params (Dict[str, Any]): Parameters for the
                complex stft discriminator module.
        """
        super().__init__()

        self.msd = HiFiGANMultiScaleDiscriminator(
            scales=scales,
            downsample_pooling=scale_downsample_pooling,
            downsample_pooling_params=scale_downsample_pooling_params,
            discriminator_params=scale_discriminator_params,
            follow_official_norm=scale_follow_official_norm,
        )
        self.complex_stft_d = ComplexSTFTDiscriminator(
            **complexstft_discriminator_params
        )

    def forward(self, x: torch.Tensor) -> List[List[torch.Tensor]]:
        """Calculate forward propagation.

        Args:
            x (Tensor): Input noise signal (B, 1, T).

        Returns:
            List[List[Tensor]]: List of list of each discriminator outputs,
                which consists of each layer output tensors. Multi scale and
                multi period ones are concatenated.

        """
        msd_outs = self.msd(x)
        complex_stft_outs = self.complex_stft_d(x)
        return msd_outs + complex_stft_outs<|MERGE_RESOLUTION|>--- conflicted
+++ resolved
@@ -346,16 +346,11 @@
         reuse_cache = True
         if not self.cache_generator_outputs or self._cache is None:
             reuse_cache = False
-<<<<<<< HEAD
-            audio_hat, codec_commit_loss, codec_quantization_loss, audio_hat_real = self.generator(
-                audio, use_dual_decoder=self.use_dual_decoder,
-=======
             audio_hat, codec_commit_loss, codec_quantization_loss, audio_hat_real = (
                 self.generator(
                     audio,
-                    nse_dual_decoder=self.use_dual_decoder,
+                    use_dual_decoder=self.use_dual_decoder,
                 )
->>>>>>> 4d5fb27b
             )
         else:
             audio_hat, codec_commit_loss, codec_quantization_loss, audio_hat_real = (
