"""Create mask for subsequent steps."""


def make_history_mask(xp, block):
    """Prepare the history mask.

    Args:
        block (ndarray): Block with dimensions: (B x S).
    Returns:
        ndarray, np.ndarray: History mask with dimensions (B, S, S).

    """
    batch, length = block.shape
    arange = xp.arange(length)
<<<<<<< HEAD
    history_mask = (arange[None] <= arange[:, None])[None,]  # noqa: E231
=======
    history_mask = (arange[None] <= arange[:, None])[None,]
>>>>>>> a3a91215
    history_mask = xp.broadcast_to(history_mask, (batch, length, length))
    return history_mask<|MERGE_RESOLUTION|>--- conflicted
+++ resolved
@@ -12,10 +12,6 @@
     """
     batch, length = block.shape
     arange = xp.arange(length)
-<<<<<<< HEAD
-    history_mask = (arange[None] <= arange[:, None])[None,]  # noqa: E231
-=======
     history_mask = (arange[None] <= arange[:, None])[None,]
->>>>>>> a3a91215
     history_mask = xp.broadcast_to(history_mask, (batch, length, length))
     return history_mask