# Copyright 2019 Shigeki Karita
#  Apache 2.0  (http://www.apache.org/licenses/LICENSE-2.0)

"""Transformer speech recognition model (pytorch)."""

from argparse import Namespace
<<<<<<< HEAD
from distutils.util import strtobool
=======
>>>>>>> 36b62ae4
import logging
import math

import numpy
import torch

from espnet.nets.asr_interface import ASRInterface
from espnet.nets.ctc_prefix_score import CTCPrefixScore
from espnet.nets.e2e_asr_common import end_detect
from espnet.nets.e2e_asr_common import ErrorCalculator
from espnet.nets.pytorch_backend.ctc import CTC
from espnet.nets.pytorch_backend.e2e_asr import CTC_LOSS_THRESHOLD
from espnet.nets.pytorch_backend.e2e_asr import Reporter
from espnet.nets.pytorch_backend.nets_utils import get_subsample
from espnet.nets.pytorch_backend.nets_utils import make_non_pad_mask
from espnet.nets.pytorch_backend.nets_utils import th_accuracy
from espnet.nets.pytorch_backend.rnn.decoders import CTC_SCORING_RATIO
from espnet.nets.pytorch_backend.transformer.add_sos_eos import add_sos_eos
from espnet.nets.pytorch_backend.transformer.argument import (
    add_arguments_transformer_common,  # noqa: H301
)
from espnet.nets.pytorch_backend.transformer.attention import (
    MultiHeadedAttention,  # noqa: H301
    RelPositionMultiHeadedAttention,  # noqa: H301
)
from espnet.nets.pytorch_backend.transformer.decoder import Decoder
from espnet.nets.pytorch_backend.transformer.dynamic_conv import DynamicConvolution
from espnet.nets.pytorch_backend.transformer.dynamic_conv2d import DynamicConvolution2D
from espnet.nets.pytorch_backend.transformer.encoder import Encoder
from espnet.nets.pytorch_backend.transformer.initializer import initialize
from espnet.nets.pytorch_backend.transformer.label_smoothing_loss import (
    LabelSmoothingLoss,  # noqa: H301
)
from espnet.nets.pytorch_backend.transformer.mask import subsequent_mask
from espnet.nets.pytorch_backend.transformer.mask import target_mask
from espnet.nets.pytorch_backend.transformer.plot import PlotAttentionReport
from espnet.nets.scorers.ctc import CTCPrefixScorer
from espnet.utils.fill_missing_args import fill_missing_args


class E2E(ASRInterface, torch.nn.Module):
    """E2E module.

    :param int idim: dimension of inputs
    :param int odim: dimension of outputs
    :param Namespace args: argument Namespace containing options

    """

    @staticmethod
    def add_arguments(parser):
        """Add arguments."""
        group = parser.add_argument_group("transformer model setting")

<<<<<<< HEAD
        group.add_argument(
            "--transformer-init",
            type=str,
            default="pytorch",
            choices=[
                "pytorch",
                "xavier_uniform",
                "xavier_normal",
                "kaiming_uniform",
                "kaiming_normal",
            ],
            help="how to initialize transformer parameters",
        )
        group.add_argument(
            "--transformer-input-layer",
            type=str,
            default="conv2d",
            choices=["conv2d", "linear", "embed"],
            help="transformer input layer type",
        )
        group.add_argument(
            "--transformer-attn-dropout-rate",
            default=None,
            type=float,
            help="dropout in transformer attention. use --dropout-rate if None is set",
        )
        group.add_argument(
            "--transformer-lr",
            default=10.0,
            type=float,
            help="Initial value of learning rate",
        )
        group.add_argument(
            "--transformer-warmup-steps",
            default=25000,
            type=int,
            help="optimizer warmup steps",
        )
        group.add_argument(
            "--transformer-length-normalized-loss",
            default=True,
            type=strtobool,
            help="normalize loss by length",
        )
        group.add_argument(
            "--transformer-encoder-selfattn-layer-type",
            type=str,
            default="selfattn",
            choices=[
                "selfattn",
                "lightconv",
                "lightconv2d",
                "dynamicconv",
                "dynamicconv2d",
                "light-dynamicconv2d",
            ],
            help="transformer encoder self-attention layer type",
        )
        group.add_argument(
            "--transformer-decoder-selfattn-layer-type",
            type=str,
            default="selfattn",
            choices=[
                "selfattn",
                "lightconv",
                "lightconv2d",
                "dynamicconv",
                "dynamicconv2d",
                "light-dynamicconv2d",
            ],
            help="transformer decoder self-attention layer type",
        )
        # Lightweight/Dynamic convolution related parameters.
        # See https://arxiv.org/abs/1912.11793v2
        # and https://arxiv.org/abs/1901.10430 for detail of the method.
        # Configurations used in the first paper are in
        # egs/{csj, librispeech}/asr1/conf/tuning/ld_conv/
        parser.add_argument(
            "--wshare",
            default=4,
            type=int,
            help="Number of parameter shargin for lightweight convolution",
        )
        parser.add_argument(
            "--ldconv-encoder-kernel-length",
            default="21_23_25_27_29_31_33_35_37_39_41_43",
            type=str,
            help="kernel size for lightweight/dynamic convolution: "
            'Encoder side. For example, "21_23_25" means kernel length 21 for '
            "First layer, 23 for Second layer and so on.",
        )
        parser.add_argument(
            "--ldconv-decoder-kernel-length",
            default="11_13_15_17_19_21",
            type=str,
            help="kernel size for lightweight/dynamic convolution: "
            'Decoder side. For example, "21_23_25" means kernel length 21 for '
            "First layer, 23 for Second layer and so on.",
        )
        parser.add_argument(
            "--ldconv-usebias",
            type=strtobool,
            default=False,
            help="use bias term in lightweight/dynamic convolution",
        )
        group.add_argument(
            "--dropout-rate",
            default=0.0,
            type=float,
            help="Dropout rate for the encoder",
        )
        # Encoder
        group.add_argument(
            "--elayers",
            default=4,
            type=int,
            help="Number of encoder layers (for shared recognition part "
            "in multi-speaker asr mode)",
        )
        group.add_argument(
            "--eunits",
            "-u",
            default=300,
            type=int,
            help="Number of encoder hidden units",
        )
        # Attention
        group.add_argument(
            "--adim",
            default=320,
            type=int,
            help="Number of attention transformation dimensions",
        )
        group.add_argument(
            "--aheads",
            default=4,
            type=int,
            help="Number of heads for multi head attention",
        )
        # Decoder
        group.add_argument(
            "--dlayers", default=1, type=int, help="Number of decoder layers"
        )
        group.add_argument(
            "--dunits", default=320, type=int, help="Number of decoder hidden units"
        )
=======
        group = add_arguments_transformer_common(group)

>>>>>>> 36b62ae4
        return parser

    @property
    def attention_plot_class(self):
        """Return PlotAttentionReport."""
        return PlotAttentionReport

    def get_total_subsampling_factor(self):
        """Get total subsampling factor."""
        return self.encoder.conv_subsampling_factor * int(numpy.prod(self.subsample))

    def __init__(self, idim, odim, args, ignore_id=-1):
        """Construct an E2E object.

        :param int idim: dimension of inputs
        :param int odim: dimension of outputs
        :param Namespace args: argument Namespace containing options
        """
        torch.nn.Module.__init__(self)

        # fill missing arguments for compatibility
        args = fill_missing_args(args, self.add_arguments)

        if args.transformer_attn_dropout_rate is None:
            args.transformer_attn_dropout_rate = args.dropout_rate
        self.encoder = Encoder(
            idim=idim,
            selfattention_layer_type=args.transformer_encoder_selfattn_layer_type,
            attention_dim=args.adim,
            attention_heads=args.aheads,
            conv_wshare=args.wshare,
            conv_kernel_length=args.ldconv_encoder_kernel_length,
            conv_usebias=args.ldconv_usebias,
            linear_units=args.eunits,
            num_blocks=args.elayers,
            input_layer=args.transformer_input_layer,
            dropout_rate=args.dropout_rate,
            positional_dropout_rate=args.dropout_rate,
            attention_dropout_rate=args.transformer_attn_dropout_rate,
        )
        if args.mtlalpha < 1:
            self.decoder = Decoder(
                odim=odim,
                selfattention_layer_type=args.transformer_decoder_selfattn_layer_type,
                attention_dim=args.adim,
                attention_heads=args.aheads,
                conv_wshare=args.wshare,
                conv_kernel_length=args.ldconv_decoder_kernel_length,
                conv_usebias=args.ldconv_usebias,
                linear_units=args.dunits,
                num_blocks=args.dlayers,
                dropout_rate=args.dropout_rate,
                positional_dropout_rate=args.dropout_rate,
                self_attention_dropout_rate=args.transformer_attn_dropout_rate,
                src_attention_dropout_rate=args.transformer_attn_dropout_rate,
            )
<<<<<<< HEAD
        else:
            self.decoder = None
=======
            self.criterion = LabelSmoothingLoss(
                odim,
                ignore_id,
                args.lsm_weight,
                args.transformer_length_normalized_loss,
            )
        else:
            self.decoder = None
            self.criterion = None
>>>>>>> 36b62ae4
        self.blank = 0
        self.sos = odim - 1
        self.eos = odim - 1
        self.odim = odim
        self.ignore_id = ignore_id
        self.subsample = get_subsample(args, mode="asr", arch="transformer")
        self.reporter = Reporter()

<<<<<<< HEAD
        # self.lsm_weight = a
        self.criterion = LabelSmoothingLoss(
            self.odim,
            self.ignore_id,
            args.lsm_weight,
            args.transformer_length_normalized_loss,
        )
        # self.verbose = args.verbose
=======
>>>>>>> 36b62ae4
        self.reset_parameters(args)
        self.adim = args.adim  # used for CTC (equal to d_model)
        self.mtlalpha = args.mtlalpha
        if args.mtlalpha > 0.0:
            self.ctc = CTC(
                odim, args.adim, args.dropout_rate, ctc_type=args.ctc_type, reduce=True
            )
        else:
            self.ctc = None

        if args.report_cer or args.report_wer:
            self.error_calculator = ErrorCalculator(
                args.char_list,
                args.sym_space,
                args.sym_blank,
                args.report_cer,
                args.report_wer,
            )
        else:
            self.error_calculator = None
        self.rnnlm = None

    def reset_parameters(self, args):
        """Initialize parameters."""
        # initialize parameters
        initialize(self, args.transformer_init)

    def forward(self, xs_pad, ilens, ys_pad):
        """E2E forward.

        :param torch.Tensor xs_pad: batch of padded source sequences (B, Tmax, idim)
        :param torch.Tensor ilens: batch of lengths of source sequences (B)
        :param torch.Tensor ys_pad: batch of padded target sequences (B, Lmax)
        :return: ctc loss value
        :rtype: torch.Tensor
        :return: attention loss value
        :rtype: torch.Tensor
        :return: accuracy in attention decoder
        :rtype: float
        """
        # 1. forward encoder
        xs_pad = xs_pad[:, : max(ilens)]  # for data parallel
        src_mask = make_non_pad_mask(ilens.tolist()).to(xs_pad.device).unsqueeze(-2)
        hs_pad, hs_mask = self.encoder(xs_pad, src_mask)
        self.hs_pad = hs_pad

        # 2. forward decoder
        if self.decoder is not None:
            ys_in_pad, ys_out_pad = add_sos_eos(
                ys_pad, self.sos, self.eos, self.ignore_id
            )
            ys_mask = target_mask(ys_in_pad, self.ignore_id)
            pred_pad, pred_mask = self.decoder(ys_in_pad, ys_mask, hs_pad, hs_mask)
            self.pred_pad = pred_pad

            # 3. compute attention loss
            loss_att = self.criterion(pred_pad, ys_out_pad)
            self.acc = th_accuracy(
                pred_pad.view(-1, self.odim), ys_out_pad, ignore_label=self.ignore_id
            )
        else:
            loss_att = None
            self.acc = None

        # TODO(karita) show predicted text
        # TODO(karita) calculate these stats
        cer_ctc = None
        if self.mtlalpha == 0.0:
            loss_ctc = None
        else:
            batch_size = xs_pad.size(0)
            hs_len = hs_mask.view(batch_size, -1).sum(1)
            loss_ctc = self.ctc(hs_pad.view(batch_size, -1, self.adim), hs_len, ys_pad)
            if not self.training and self.error_calculator is not None:
                ys_hat = self.ctc.argmax(hs_pad.view(batch_size, -1, self.adim)).data
                cer_ctc = self.error_calculator(ys_hat.cpu(), ys_pad.cpu(), is_ctc=True)
            # for visualization
            if not self.training:
                self.ctc.softmax(hs_pad)

        # 5. compute cer/wer
        if self.training or self.error_calculator is None or self.decoder is None:
            cer, wer = None, None
        else:
            ys_hat = pred_pad.argmax(dim=-1)
            cer, wer = self.error_calculator(ys_hat.cpu(), ys_pad.cpu())

        # copied from e2e_asr
        alpha = self.mtlalpha
        if alpha == 0:
            self.loss = loss_att
            loss_att_data = float(loss_att)
            loss_ctc_data = None
        elif alpha == 1:
            self.loss = loss_ctc
            loss_att_data = None
            loss_ctc_data = float(loss_ctc)
        else:
            self.loss = alpha * loss_ctc + (1 - alpha) * loss_att
            loss_att_data = float(loss_att)
            loss_ctc_data = float(loss_ctc)

        loss_data = float(self.loss)
        if loss_data < CTC_LOSS_THRESHOLD and not math.isnan(loss_data):
            self.reporter.report(
                loss_ctc_data, loss_att_data, self.acc, cer_ctc, cer, wer, loss_data
            )
        else:
            logging.warning("loss (=%f) is not correct", loss_data)
        return self.loss

    def scorers(self):
        """Scorers."""
        return dict(decoder=self.decoder, ctc=CTCPrefixScorer(self.ctc, self.eos))

    def encode(self, x):
        """Encode acoustic features.

        :param ndarray x: source acoustic feature (T, D)
        :return: encoder outputs
        :rtype: torch.Tensor
        """
        self.eval()
        x = torch.as_tensor(x).unsqueeze(0)
        enc_output, _ = self.encoder(x, None)
        return enc_output.squeeze(0)

    def recognize(self, x, recog_args, char_list=None, rnnlm=None, use_jit=False):
        """Recognize input speech.

        :param ndnarray x: input acoustic feature (B, T, D) or (T, D)
        :param Namespace recog_args: argment Namespace contraining options
        :param list char_list: list of characters
        :param torch.nn.Module rnnlm: language model module
        :return: N-best decoding results
        :rtype: list
        """
        enc_output = self.encode(x).unsqueeze(0)
        if self.mtlalpha == 1.0:
            recog_args.ctc_weight = 1.0
            logging.info("Set to pure CTC decoding mode.")

        if self.mtlalpha > 0 and recog_args.ctc_weight == 1.0:
            from itertools import groupby

            lpz = self.ctc.argmax(enc_output)
            collapsed_indices = [x[0] for x in groupby(lpz[0])]
            hyp = [x for x in filter(lambda x: x != self.blank, collapsed_indices)]
<<<<<<< HEAD
            nbest_hyps = [{"score": 0.0, "yseq": hyp}]
=======
            nbest_hyps = [{"score": 0.0, "yseq": [self.sos] + hyp}]
>>>>>>> 36b62ae4
            if recog_args.beam_size > 1:
                raise NotImplementedError("Pure CTC beam search is not implemented.")
            # TODO(hirofumi0810): Implement beam search
            return nbest_hyps
        elif self.mtlalpha > 0 and recog_args.ctc_weight > 0.0:
            lpz = self.ctc.log_softmax(enc_output)
            lpz = lpz.squeeze(0)
        else:
            lpz = None

        h = enc_output.squeeze(0)

        logging.info("input lengths: " + str(h.size(0)))
        # search parms
        beam = recog_args.beam_size
        penalty = recog_args.penalty
        ctc_weight = recog_args.ctc_weight

        # preprare sos
        y = self.sos
        vy = h.new_zeros(1).long()

        if recog_args.maxlenratio == 0:
            maxlen = h.shape[0]
        else:
            # maxlen >= 1
            maxlen = max(1, int(recog_args.maxlenratio * h.size(0)))
        minlen = int(recog_args.minlenratio * h.size(0))
        logging.info("max output length: " + str(maxlen))
        logging.info("min output length: " + str(minlen))

        # initialize hypothesis
        if rnnlm:
            hyp = {"score": 0.0, "yseq": [y], "rnnlm_prev": None}
        else:
            hyp = {"score": 0.0, "yseq": [y]}
        if lpz is not None:
            ctc_prefix_score = CTCPrefixScore(lpz.detach().numpy(), 0, self.eos, numpy)
            hyp["ctc_state_prev"] = ctc_prefix_score.initial_state()
            hyp["ctc_score_prev"] = 0.0
            if ctc_weight != 1.0:
                # pre-pruning based on attention scores
                ctc_beam = min(lpz.shape[-1], int(beam * CTC_SCORING_RATIO))
            else:
                ctc_beam = lpz.shape[-1]
        hyps = [hyp]
        ended_hyps = []

        import six

        traced_decoder = None
        for i in six.moves.range(maxlen):
            logging.debug("position " + str(i))

            hyps_best_kept = []
            for hyp in hyps:
                vy[0] = hyp["yseq"][i]

                # get nbest local scores and their ids
                ys_mask = subsequent_mask(i + 1).unsqueeze(0)
                ys = torch.tensor(hyp["yseq"]).unsqueeze(0)
                # FIXME: jit does not match non-jit result
                if use_jit:
                    if traced_decoder is None:
                        traced_decoder = torch.jit.trace(
                            self.decoder.forward_one_step, (ys, ys_mask, enc_output)
                        )
                    local_att_scores = traced_decoder(ys, ys_mask, enc_output)[0]
                else:
                    local_att_scores = self.decoder.forward_one_step(
                        ys, ys_mask, enc_output
                    )[0]

                if rnnlm:
                    rnnlm_state, local_lm_scores = rnnlm.predict(hyp["rnnlm_prev"], vy)
                    local_scores = (
                        local_att_scores + recog_args.lm_weight * local_lm_scores
                    )
                else:
                    local_scores = local_att_scores

                if lpz is not None:
                    local_best_scores, local_best_ids = torch.topk(
                        local_att_scores, ctc_beam, dim=1
                    )
                    ctc_scores, ctc_states = ctc_prefix_score(
                        hyp["yseq"], local_best_ids[0], hyp["ctc_state_prev"]
                    )
                    local_scores = (1.0 - ctc_weight) * local_att_scores[
                        :, local_best_ids[0]
                    ] + ctc_weight * torch.from_numpy(
                        ctc_scores - hyp["ctc_score_prev"]
                    )
                    if rnnlm:
                        local_scores += (
                            recog_args.lm_weight * local_lm_scores[:, local_best_ids[0]]
                        )
                    local_best_scores, joint_best_ids = torch.topk(
                        local_scores, beam, dim=1
                    )
                    local_best_ids = local_best_ids[:, joint_best_ids[0]]
                else:
                    local_best_scores, local_best_ids = torch.topk(
                        local_scores, beam, dim=1
                    )

                for j in six.moves.range(beam):
                    new_hyp = {}
                    new_hyp["score"] = hyp["score"] + float(local_best_scores[0, j])
                    new_hyp["yseq"] = [0] * (1 + len(hyp["yseq"]))
                    new_hyp["yseq"][: len(hyp["yseq"])] = hyp["yseq"]
                    new_hyp["yseq"][len(hyp["yseq"])] = int(local_best_ids[0, j])
                    if rnnlm:
                        new_hyp["rnnlm_prev"] = rnnlm_state
                    if lpz is not None:
                        new_hyp["ctc_state_prev"] = ctc_states[joint_best_ids[0, j]]
                        new_hyp["ctc_score_prev"] = ctc_scores[joint_best_ids[0, j]]
                    # will be (2 x beam) hyps at most
                    hyps_best_kept.append(new_hyp)

                hyps_best_kept = sorted(
                    hyps_best_kept, key=lambda x: x["score"], reverse=True
                )[:beam]

            # sort and get nbest
            hyps = hyps_best_kept
            logging.debug("number of pruned hypothes: " + str(len(hyps)))
            if char_list is not None:
                logging.debug(
                    "best hypo: "
                    + "".join([char_list[int(x)] for x in hyps[0]["yseq"][1:]])
                )

            # add eos in the final loop to avoid that there are no ended hyps
            if i == maxlen - 1:
                logging.info("adding <eos> in the last postion in the loop")
                for hyp in hyps:
                    hyp["yseq"].append(self.eos)

            # add ended hypothes to a final list, and removed them from current hypothes
            # (this will be a probmlem, number of hyps < beam)
            remained_hyps = []
            for hyp in hyps:
                if hyp["yseq"][-1] == self.eos:
                    # only store the sequence that has more than minlen outputs
                    # also add penalty
                    if len(hyp["yseq"]) > minlen:
                        hyp["score"] += (i + 1) * penalty
                        if rnnlm:  # Word LM needs to add final <eos> score
                            hyp["score"] += recog_args.lm_weight * rnnlm.final(
                                hyp["rnnlm_prev"]
                            )
                        ended_hyps.append(hyp)
                else:
                    remained_hyps.append(hyp)

            # end detection
            if end_detect(ended_hyps, i) and recog_args.maxlenratio == 0.0:
                logging.info("end detected at %d", i)
                break

            hyps = remained_hyps
            if len(hyps) > 0:
                logging.debug("remeined hypothes: " + str(len(hyps)))
            else:
                logging.info("no hypothesis. Finish decoding.")
                break

            if char_list is not None:
                for hyp in hyps:
                    logging.debug(
                        "hypo: " + "".join([char_list[int(x)] for x in hyp["yseq"][1:]])
                    )

            logging.debug("number of ended hypothes: " + str(len(ended_hyps)))

        nbest_hyps = sorted(ended_hyps, key=lambda x: x["score"], reverse=True)[
            : min(len(ended_hyps), recog_args.nbest)
        ]

        # check number of hypotheis
        if len(nbest_hyps) == 0:
            logging.warning(
                "there is no N-best results, perform recognition "
                "again with smaller minlenratio."
            )
            # should copy becasuse Namespace will be overwritten globally
            recog_args = Namespace(**vars(recog_args))
            recog_args.minlenratio = max(0.0, recog_args.minlenratio - 0.1)
            return self.recognize(x, recog_args, char_list, rnnlm)

        logging.info("total log probability: " + str(nbest_hyps[0]["score"]))
        logging.info(
            "normalized log probability: "
            + str(nbest_hyps[0]["score"] / len(nbest_hyps[0]["yseq"]))
        )
        return nbest_hyps

    def calculate_all_attentions(self, xs_pad, ilens, ys_pad):
        """E2E attention calculation.

        :param torch.Tensor xs_pad: batch of padded input sequences (B, Tmax, idim)
        :param torch.Tensor ilens: batch of lengths of input sequences (B)
        :param torch.Tensor ys_pad: batch of padded token id sequence tensor (B, Lmax)
        :return: attention weights (B, H, Lmax, Tmax)
        :rtype: float ndarray
        """
        self.eval()
        with torch.no_grad():
            self.forward(xs_pad, ilens, ys_pad)
        ret = dict()
        for name, m in self.named_modules():
<<<<<<< HEAD
            if isinstance(m, MultiHeadedAttention) or isinstance(m, DynamicConvolution):
=======
            if (
                isinstance(m, MultiHeadedAttention)
                or isinstance(m, DynamicConvolution)
                or isinstance(m, RelPositionMultiHeadedAttention)
            ):
>>>>>>> 36b62ae4
                ret[name] = m.attn.cpu().numpy()
            if isinstance(m, DynamicConvolution2D):
                ret[name + "_time"] = m.attn_t.cpu().numpy()
                ret[name + "_freq"] = m.attn_f.cpu().numpy()
<<<<<<< HEAD
=======
        self.train()
        return ret

    def calculate_all_ctc_probs(self, xs_pad, ilens, ys_pad):
        """E2E CTC probability calculation.

        :param torch.Tensor xs_pad: batch of padded input sequences (B, Tmax)
        :param torch.Tensor ilens: batch of lengths of input sequences (B)
        :param torch.Tensor ys_pad: batch of padded token id sequence tensor (B, Lmax)
        :return: CTC probability (B, Tmax, vocab)
        :rtype: float ndarray
        """
        ret = None
        if self.mtlalpha == 0:
            return ret

        self.eval()
        with torch.no_grad():
            self.forward(xs_pad, ilens, ys_pad)
        for name, m in self.named_modules():
            if isinstance(m, CTC) and m.probs is not None:
                ret = m.probs.cpu().numpy()
        self.train()
>>>>>>> 36b62ae4
        return ret<|MERGE_RESOLUTION|>--- conflicted
+++ resolved
@@ -4,10 +4,6 @@
 """Transformer speech recognition model (pytorch)."""
 
 from argparse import Namespace
-<<<<<<< HEAD
-from distutils.util import strtobool
-=======
->>>>>>> 36b62ae4
 import logging
 import math
 
@@ -62,157 +58,8 @@
         """Add arguments."""
         group = parser.add_argument_group("transformer model setting")
 
-<<<<<<< HEAD
-        group.add_argument(
-            "--transformer-init",
-            type=str,
-            default="pytorch",
-            choices=[
-                "pytorch",
-                "xavier_uniform",
-                "xavier_normal",
-                "kaiming_uniform",
-                "kaiming_normal",
-            ],
-            help="how to initialize transformer parameters",
-        )
-        group.add_argument(
-            "--transformer-input-layer",
-            type=str,
-            default="conv2d",
-            choices=["conv2d", "linear", "embed"],
-            help="transformer input layer type",
-        )
-        group.add_argument(
-            "--transformer-attn-dropout-rate",
-            default=None,
-            type=float,
-            help="dropout in transformer attention. use --dropout-rate if None is set",
-        )
-        group.add_argument(
-            "--transformer-lr",
-            default=10.0,
-            type=float,
-            help="Initial value of learning rate",
-        )
-        group.add_argument(
-            "--transformer-warmup-steps",
-            default=25000,
-            type=int,
-            help="optimizer warmup steps",
-        )
-        group.add_argument(
-            "--transformer-length-normalized-loss",
-            default=True,
-            type=strtobool,
-            help="normalize loss by length",
-        )
-        group.add_argument(
-            "--transformer-encoder-selfattn-layer-type",
-            type=str,
-            default="selfattn",
-            choices=[
-                "selfattn",
-                "lightconv",
-                "lightconv2d",
-                "dynamicconv",
-                "dynamicconv2d",
-                "light-dynamicconv2d",
-            ],
-            help="transformer encoder self-attention layer type",
-        )
-        group.add_argument(
-            "--transformer-decoder-selfattn-layer-type",
-            type=str,
-            default="selfattn",
-            choices=[
-                "selfattn",
-                "lightconv",
-                "lightconv2d",
-                "dynamicconv",
-                "dynamicconv2d",
-                "light-dynamicconv2d",
-            ],
-            help="transformer decoder self-attention layer type",
-        )
-        # Lightweight/Dynamic convolution related parameters.
-        # See https://arxiv.org/abs/1912.11793v2
-        # and https://arxiv.org/abs/1901.10430 for detail of the method.
-        # Configurations used in the first paper are in
-        # egs/{csj, librispeech}/asr1/conf/tuning/ld_conv/
-        parser.add_argument(
-            "--wshare",
-            default=4,
-            type=int,
-            help="Number of parameter shargin for lightweight convolution",
-        )
-        parser.add_argument(
-            "--ldconv-encoder-kernel-length",
-            default="21_23_25_27_29_31_33_35_37_39_41_43",
-            type=str,
-            help="kernel size for lightweight/dynamic convolution: "
-            'Encoder side. For example, "21_23_25" means kernel length 21 for '
-            "First layer, 23 for Second layer and so on.",
-        )
-        parser.add_argument(
-            "--ldconv-decoder-kernel-length",
-            default="11_13_15_17_19_21",
-            type=str,
-            help="kernel size for lightweight/dynamic convolution: "
-            'Decoder side. For example, "21_23_25" means kernel length 21 for '
-            "First layer, 23 for Second layer and so on.",
-        )
-        parser.add_argument(
-            "--ldconv-usebias",
-            type=strtobool,
-            default=False,
-            help="use bias term in lightweight/dynamic convolution",
-        )
-        group.add_argument(
-            "--dropout-rate",
-            default=0.0,
-            type=float,
-            help="Dropout rate for the encoder",
-        )
-        # Encoder
-        group.add_argument(
-            "--elayers",
-            default=4,
-            type=int,
-            help="Number of encoder layers (for shared recognition part "
-            "in multi-speaker asr mode)",
-        )
-        group.add_argument(
-            "--eunits",
-            "-u",
-            default=300,
-            type=int,
-            help="Number of encoder hidden units",
-        )
-        # Attention
-        group.add_argument(
-            "--adim",
-            default=320,
-            type=int,
-            help="Number of attention transformation dimensions",
-        )
-        group.add_argument(
-            "--aheads",
-            default=4,
-            type=int,
-            help="Number of heads for multi head attention",
-        )
-        # Decoder
-        group.add_argument(
-            "--dlayers", default=1, type=int, help="Number of decoder layers"
-        )
-        group.add_argument(
-            "--dunits", default=320, type=int, help="Number of decoder hidden units"
-        )
-=======
         group = add_arguments_transformer_common(group)
 
->>>>>>> 36b62ae4
         return parser
 
     @property
@@ -269,10 +116,6 @@
                 self_attention_dropout_rate=args.transformer_attn_dropout_rate,
                 src_attention_dropout_rate=args.transformer_attn_dropout_rate,
             )
-<<<<<<< HEAD
-        else:
-            self.decoder = None
-=======
             self.criterion = LabelSmoothingLoss(
                 odim,
                 ignore_id,
@@ -282,7 +125,6 @@
         else:
             self.decoder = None
             self.criterion = None
->>>>>>> 36b62ae4
         self.blank = 0
         self.sos = odim - 1
         self.eos = odim - 1
@@ -291,17 +133,6 @@
         self.subsample = get_subsample(args, mode="asr", arch="transformer")
         self.reporter = Reporter()
 
-<<<<<<< HEAD
-        # self.lsm_weight = a
-        self.criterion = LabelSmoothingLoss(
-            self.odim,
-            self.ignore_id,
-            args.lsm_weight,
-            args.transformer_length_normalized_loss,
-        )
-        # self.verbose = args.verbose
-=======
->>>>>>> 36b62ae4
         self.reset_parameters(args)
         self.adim = args.adim  # used for CTC (equal to d_model)
         self.mtlalpha = args.mtlalpha
@@ -450,11 +281,7 @@
             lpz = self.ctc.argmax(enc_output)
             collapsed_indices = [x[0] for x in groupby(lpz[0])]
             hyp = [x for x in filter(lambda x: x != self.blank, collapsed_indices)]
-<<<<<<< HEAD
-            nbest_hyps = [{"score": 0.0, "yseq": hyp}]
-=======
             nbest_hyps = [{"score": 0.0, "yseq": [self.sos] + hyp}]
->>>>>>> 36b62ae4
             if recog_args.beam_size > 1:
                 raise NotImplementedError("Pure CTC beam search is not implemented.")
             # TODO(hirofumi0810): Implement beam search
@@ -667,21 +494,15 @@
             self.forward(xs_pad, ilens, ys_pad)
         ret = dict()
         for name, m in self.named_modules():
-<<<<<<< HEAD
-            if isinstance(m, MultiHeadedAttention) or isinstance(m, DynamicConvolution):
-=======
             if (
                 isinstance(m, MultiHeadedAttention)
                 or isinstance(m, DynamicConvolution)
                 or isinstance(m, RelPositionMultiHeadedAttention)
             ):
->>>>>>> 36b62ae4
                 ret[name] = m.attn.cpu().numpy()
             if isinstance(m, DynamicConvolution2D):
                 ret[name + "_time"] = m.attn_t.cpu().numpy()
                 ret[name + "_freq"] = m.attn_f.cpu().numpy()
-<<<<<<< HEAD
-=======
         self.train()
         return ret
 
@@ -705,5 +526,4 @@
             if isinstance(m, CTC) and m.probs is not None:
                 ret = m.probs.cpu().numpy()
         self.train()
->>>>>>> 36b62ae4
         return ret