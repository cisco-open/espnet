--- conflicted
+++ resolved
@@ -49,11 +49,7 @@
     # Please download the BEATs model from https://github.com/microsoft/unilm/tree/master/beats
     # (iter3) and update the path below
     beats_ckpt_path: /compute/babel-13-33/sbharad2/models/BEATs/BEATs_iter3.pt
-<<<<<<< HEAD
-    # Most values from Appendix A.1 of the BEATs paper or tuned on fold 5. 
-=======
     # Most values from Appendix A.1 of the BEATs paper or tuned on fold 5.
->>>>>>> bbd2127f
     # Please also check the README.md
     fbank_mean: 11.72215
     fbank_std: 10.60431
