--- conflicted
+++ resolved
@@ -32,11 +32,8 @@
         'tensorboardX>=1.4',
         'pillow>=5.3.0',
         'nara_wpe',
-<<<<<<< HEAD
         'nltk',
-=======
         'kaldiio'
->>>>>>> 5b52839d
     ],
     'setup': ['numpy', 'pytest-runner'],
     'test': [
